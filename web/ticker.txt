<a class="news" href="news.html#Z2016-01-18-version-0-13-0-released">
<<<<<<< HEAD
  <h4>Jan 18, 2016</h4>
  <p>Nim version 0.13.0 has been released!</p>
</a>

=======
  <h4>January 18, 2016</h4>
  <p>Nim version 0.13.0 has been released!</p>
</a>

<a class="news" href="news.html#Z2016-01-18-andreas-rumpf-s-talk-at-oscon-amsterdam">
  <h4>January 18, 2016</h4>
  <p>Andreas Rumpf's talk at OSCON Amsterdam</p>
</a>

>>>>>>> 13c98222
<a class="news" href="news.html#Z2015-10-27-version-0-12-0-released">
  <h4>October 27, 2015</h4>
  <p>Nim version 0.12.0 has been released!</p>
</a>

<a class="news" href="news.html#Z2015-10-16-first-nim-conference">
  <h4>October 16, 2015</h4>
  <p>First official Nim conference will be in Kyiv!</p>
</a>

<a class="news" href="news.html#Z2015-05-04-version-0-11-2-released">
  <h4>May 4, 2015</h4>
  <p>Nim version 0.11.2 has been released!</p>
</a>

<a href="news.html" class="blue">See All News...</a><|MERGE_RESOLUTION|>--- conflicted
+++ resolved
@@ -1,10 +1,4 @@
 <a class="news" href="news.html#Z2016-01-18-version-0-13-0-released">
-<<<<<<< HEAD
-  <h4>Jan 18, 2016</h4>
-  <p>Nim version 0.13.0 has been released!</p>
-</a>
-
-=======
   <h4>January 18, 2016</h4>
   <p>Nim version 0.13.0 has been released!</p>
 </a>
@@ -14,7 +8,6 @@
   <p>Andreas Rumpf's talk at OSCON Amsterdam</p>
 </a>
 
->>>>>>> 13c98222
 <a class="news" href="news.html#Z2015-10-27-version-0-12-0-released">
   <h4>October 27, 2015</h4>
   <p>Nim version 0.12.0 has been released!</p>
