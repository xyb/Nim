--- conflicted
+++ resolved
@@ -2985,11 +2985,7 @@
   ##   # -> B is 1
   discard
 
-<<<<<<< HEAD
 proc deepCopy*[T](x: T): T {.magic: "DeepCopy", noSideEffect.} =
-=======
-proc deepCopy*[T](x: T): T {.magic: "DeepCopy", noSideEffect.} = discard
->>>>>>> f793523a
   ## performs a deep copy of `x`. This is also used by the code generator
   ## for the implementation of ``spawn``.
   discard
