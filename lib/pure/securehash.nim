

## This module is a deprecated alias for the ``sha1`` module.
{.deprecated.}

<<<<<<< HEAD
type
  Sha1Digest = array[0 .. Sha1DigestSize-1, uint8]
  SecureHash* = distinct Sha1Digest

# Copyright (c) 2011, Micael Hildenborg
# All rights reserved.
#
# Redistribution and use in source and binary forms, with or without
# modification, are permitted provided that the following conditions are met:
# * Redistributions of source code must retain the above copyright
#   notice, this list of conditions and the following disclaimer.
# * Redistributions in binary form must reproduce the above copyright
#   notice, this list of conditions and the following disclaimer in the
#   documentation and/or other materials provided with the distribution.
# * Neither the name of Micael Hildenborg nor the
#   names of its contributors may be used to endorse or promote products
#   derived from this software without specific prior written permission.
#
# THIS SOFTWARE IS PROVIDED BY Micael Hildenborg ''AS IS'' AND ANY
# EXPRESS OR IMPLIED WARRANTIES, INCLUDING, BUT NOT LIMITED TO, THE IMPLIED
# WARRANTIES OF MERCHANTABILITY AND FITNESS FOR A PARTICULAR PURPOSE ARE
# DISCLAIMED. IN NO EVENT SHALL Micael Hildenborg BE LIABLE FOR ANY
# DIRECT, INDIRECT, INCIDENTAL, SPECIAL, EXEMPLARY, OR CONSEQUENTIAL DAMAGES
# (INCLUDING, BUT NOT LIMITED TO, PROCUREMENT OF SUBSTITUTE GOODS OR SERVICES;
# LOSS OF USE, DATA, OR PROFITS; OR BUSINESS INTERRUPTION) HOWEVER CAUSED AND
# ON ANY THEORY OF LIABILITY, WHETHER IN CONTRACT, STRICT LIABILITY, OR TORT
# (INCLUDING NEGLIGENCE OR OTHERWISE) ARISING IN ANY WAY OUT OF THE USE OF THIS
# SOFTWARE, EVEN IF ADVISED OF THE POSSIBILITY OF SUCH DAMAGE.
#
# Ported to Nim by Erik O'Leary

type
  Sha1State* = array[0 .. 5-1, uint32]
  Sha1Buffer = array[0 .. 80-1, uint32]

template clearBuffer(w: Sha1Buffer, len = 16) =
  zeroMem(addr(w), len * sizeof(uint32))

proc init*(result: var Sha1State) =
  result[0] = 0x67452301'u32
  result[1] = 0xefcdab89'u32
  result[2] = 0x98badcfe'u32
  result[3] = 0x10325476'u32
  result[4] = 0xc3d2e1f0'u32

proc innerHash(state: var Sha1State, w: var Sha1Buffer) =
  var
    a = state[0]
    b = state[1]
    c = state[2]
    d = state[3]
    e = state[4]

  var round = 0

  template rot(value, bits: uint32): uint32 =
    (value shl bits) or (value shr (32u32 - bits))

  template sha1(fun, val: uint32) =
    let t = rot(a, 5) + fun + e + val + w[round]
    e = d
    d = c
    c = rot(b, 30)
    b = a
    a = t

  template process(body: untyped) =
    w[round] = rot(w[round - 3] xor w[round - 8] xor w[round - 14] xor w[round - 16], 1)
    body
    inc(round)

  template wrap(dest, value: untyped) =
    let v = dest + value
    dest = v

  while round < 16:
    sha1((b and c) or (not b and d), 0x5a827999'u32)
    inc(round)

  while round < 20:
    process:
      sha1((b and c) or (not b and d), 0x5a827999'u32)

  while round < 40:
    process:
      sha1(b xor c xor d, 0x6ed9eba1'u32)

  while round < 60:
    process:
      sha1((b and c) or (b and d) or (c and d), 0x8f1bbcdc'u32)

  while round < 80:
    process:
      sha1(b xor c xor d, 0xca62c1d6'u32)

  wrap state[0], a
  wrap state[1], b
  wrap state[2], c
  wrap state[3], d
  wrap state[4], e

proc sha1(src: cstring; len: int): Sha1Digest =
  #Initialize state
  var state: Sha1State
  init(state)

  #Create w buffer
  var w: Sha1Buffer

  #Loop through all complete 64byte blocks.
  let byteLen = len
  let endOfFullBlocks = byteLen - 64
  var endCurrentBlock = 0
  var currentBlock = 0

  while currentBlock <= endOfFullBlocks:
    endCurrentBlock = currentBlock + 64

    var i = 0
    while currentBlock < endCurrentBlock:
      w[i] = uint32(src[currentBlock+3]) or
             uint32(src[currentBlock+2]) shl 8'u32 or
             uint32(src[currentBlock+1]) shl 16'u32 or
             uint32(src[currentBlock])   shl 24'u32
      currentBlock += 4
      inc(i)

    innerHash(state, w)

  #Handle last and not full 64 byte block if existing
  endCurrentBlock = byteLen - currentBlock
  clearBuffer(w)
  var lastBlockBytes = 0

  while lastBlockBytes < endCurrentBlock:

    var value = uint32(src[lastBlockBytes + currentBlock]) shl
                ((3'u32 - uint32(lastBlockBytes and 3)) shl 3)

    w[lastBlockBytes shr 2] = w[lastBlockBytes shr 2] or value
    inc(lastBlockBytes)

  w[lastBlockBytes shr 2] = w[lastBlockBytes shr 2] or (
    0x80'u32 shl ((3'u32 - uint32(lastBlockBytes and 3)) shl 3)
  )

  if endCurrentBlock >= 56:
    innerHash(state, w)
    clearBuffer(w)

  w[15] = uint32(byteLen) shl 3
  innerHash(state, w)

  # Store hash in result pointer, and make sure we get in in the correct order
  # on both endian models.
  for i in 0 .. Sha1DigestSize-1:
    result[i] = uint8((int(state[i shr 2]) shr ((3-(i and 3)) * 8)) and 255)

proc sha1(src: string): Sha1Digest =
  ## Calculate SHA1 from input string
  sha1(src, src.len)

proc secureHash*(str: string): SecureHash = SecureHash(sha1(str))
proc secureHashFile*(filename: string): SecureHash = secureHash(readFile(filename))
proc `$`*(self: SecureHash): string =
  result = ""
  for v in Sha1Digest(self):
    result.add(toHex(int(v), 2))

proc parseSecureHash*(hash: string): SecureHash =
  for i in 0 ..< Sha1DigestSize:
    Sha1Digest(result)[i] = uint8(parseHexInt(hash[i*2] & hash[i*2 + 1]))

proc `==`*(a, b: SecureHash): bool =
  # Not a constant-time comparison, but that's acceptable in this context
  Sha1Digest(a) == Sha1Digest(b)


when isMainModule:
  let hash1 = secureHash("a93tgj0p34jagp9[agjp98ajrhp9aej]")
  doAssert hash1 == hash1
  doAssert parseSecureHash($hash1) == hash1
=======
include sha1
>>>>>>> 4f9ae616
<|MERGE_RESOLUTION|>--- conflicted
+++ resolved
@@ -3,189 +3,4 @@
 ## This module is a deprecated alias for the ``sha1`` module.
 {.deprecated.}
 
-<<<<<<< HEAD
-type
-  Sha1Digest = array[0 .. Sha1DigestSize-1, uint8]
-  SecureHash* = distinct Sha1Digest
-
-# Copyright (c) 2011, Micael Hildenborg
-# All rights reserved.
-#
-# Redistribution and use in source and binary forms, with or without
-# modification, are permitted provided that the following conditions are met:
-# * Redistributions of source code must retain the above copyright
-#   notice, this list of conditions and the following disclaimer.
-# * Redistributions in binary form must reproduce the above copyright
-#   notice, this list of conditions and the following disclaimer in the
-#   documentation and/or other materials provided with the distribution.
-# * Neither the name of Micael Hildenborg nor the
-#   names of its contributors may be used to endorse or promote products
-#   derived from this software without specific prior written permission.
-#
-# THIS SOFTWARE IS PROVIDED BY Micael Hildenborg ''AS IS'' AND ANY
-# EXPRESS OR IMPLIED WARRANTIES, INCLUDING, BUT NOT LIMITED TO, THE IMPLIED
-# WARRANTIES OF MERCHANTABILITY AND FITNESS FOR A PARTICULAR PURPOSE ARE
-# DISCLAIMED. IN NO EVENT SHALL Micael Hildenborg BE LIABLE FOR ANY
-# DIRECT, INDIRECT, INCIDENTAL, SPECIAL, EXEMPLARY, OR CONSEQUENTIAL DAMAGES
-# (INCLUDING, BUT NOT LIMITED TO, PROCUREMENT OF SUBSTITUTE GOODS OR SERVICES;
-# LOSS OF USE, DATA, OR PROFITS; OR BUSINESS INTERRUPTION) HOWEVER CAUSED AND
-# ON ANY THEORY OF LIABILITY, WHETHER IN CONTRACT, STRICT LIABILITY, OR TORT
-# (INCLUDING NEGLIGENCE OR OTHERWISE) ARISING IN ANY WAY OUT OF THE USE OF THIS
-# SOFTWARE, EVEN IF ADVISED OF THE POSSIBILITY OF SUCH DAMAGE.
-#
-# Ported to Nim by Erik O'Leary
-
-type
-  Sha1State* = array[0 .. 5-1, uint32]
-  Sha1Buffer = array[0 .. 80-1, uint32]
-
-template clearBuffer(w: Sha1Buffer, len = 16) =
-  zeroMem(addr(w), len * sizeof(uint32))
-
-proc init*(result: var Sha1State) =
-  result[0] = 0x67452301'u32
-  result[1] = 0xefcdab89'u32
-  result[2] = 0x98badcfe'u32
-  result[3] = 0x10325476'u32
-  result[4] = 0xc3d2e1f0'u32
-
-proc innerHash(state: var Sha1State, w: var Sha1Buffer) =
-  var
-    a = state[0]
-    b = state[1]
-    c = state[2]
-    d = state[3]
-    e = state[4]
-
-  var round = 0
-
-  template rot(value, bits: uint32): uint32 =
-    (value shl bits) or (value shr (32u32 - bits))
-
-  template sha1(fun, val: uint32) =
-    let t = rot(a, 5) + fun + e + val + w[round]
-    e = d
-    d = c
-    c = rot(b, 30)
-    b = a
-    a = t
-
-  template process(body: untyped) =
-    w[round] = rot(w[round - 3] xor w[round - 8] xor w[round - 14] xor w[round - 16], 1)
-    body
-    inc(round)
-
-  template wrap(dest, value: untyped) =
-    let v = dest + value
-    dest = v
-
-  while round < 16:
-    sha1((b and c) or (not b and d), 0x5a827999'u32)
-    inc(round)
-
-  while round < 20:
-    process:
-      sha1((b and c) or (not b and d), 0x5a827999'u32)
-
-  while round < 40:
-    process:
-      sha1(b xor c xor d, 0x6ed9eba1'u32)
-
-  while round < 60:
-    process:
-      sha1((b and c) or (b and d) or (c and d), 0x8f1bbcdc'u32)
-
-  while round < 80:
-    process:
-      sha1(b xor c xor d, 0xca62c1d6'u32)
-
-  wrap state[0], a
-  wrap state[1], b
-  wrap state[2], c
-  wrap state[3], d
-  wrap state[4], e
-
-proc sha1(src: cstring; len: int): Sha1Digest =
-  #Initialize state
-  var state: Sha1State
-  init(state)
-
-  #Create w buffer
-  var w: Sha1Buffer
-
-  #Loop through all complete 64byte blocks.
-  let byteLen = len
-  let endOfFullBlocks = byteLen - 64
-  var endCurrentBlock = 0
-  var currentBlock = 0
-
-  while currentBlock <= endOfFullBlocks:
-    endCurrentBlock = currentBlock + 64
-
-    var i = 0
-    while currentBlock < endCurrentBlock:
-      w[i] = uint32(src[currentBlock+3]) or
-             uint32(src[currentBlock+2]) shl 8'u32 or
-             uint32(src[currentBlock+1]) shl 16'u32 or
-             uint32(src[currentBlock])   shl 24'u32
-      currentBlock += 4
-      inc(i)
-
-    innerHash(state, w)
-
-  #Handle last and not full 64 byte block if existing
-  endCurrentBlock = byteLen - currentBlock
-  clearBuffer(w)
-  var lastBlockBytes = 0
-
-  while lastBlockBytes < endCurrentBlock:
-
-    var value = uint32(src[lastBlockBytes + currentBlock]) shl
-                ((3'u32 - uint32(lastBlockBytes and 3)) shl 3)
-
-    w[lastBlockBytes shr 2] = w[lastBlockBytes shr 2] or value
-    inc(lastBlockBytes)
-
-  w[lastBlockBytes shr 2] = w[lastBlockBytes shr 2] or (
-    0x80'u32 shl ((3'u32 - uint32(lastBlockBytes and 3)) shl 3)
-  )
-
-  if endCurrentBlock >= 56:
-    innerHash(state, w)
-    clearBuffer(w)
-
-  w[15] = uint32(byteLen) shl 3
-  innerHash(state, w)
-
-  # Store hash in result pointer, and make sure we get in in the correct order
-  # on both endian models.
-  for i in 0 .. Sha1DigestSize-1:
-    result[i] = uint8((int(state[i shr 2]) shr ((3-(i and 3)) * 8)) and 255)
-
-proc sha1(src: string): Sha1Digest =
-  ## Calculate SHA1 from input string
-  sha1(src, src.len)
-
-proc secureHash*(str: string): SecureHash = SecureHash(sha1(str))
-proc secureHashFile*(filename: string): SecureHash = secureHash(readFile(filename))
-proc `$`*(self: SecureHash): string =
-  result = ""
-  for v in Sha1Digest(self):
-    result.add(toHex(int(v), 2))
-
-proc parseSecureHash*(hash: string): SecureHash =
-  for i in 0 ..< Sha1DigestSize:
-    Sha1Digest(result)[i] = uint8(parseHexInt(hash[i*2] & hash[i*2 + 1]))
-
-proc `==`*(a, b: SecureHash): bool =
-  # Not a constant-time comparison, but that's acceptable in this context
-  Sha1Digest(a) == Sha1Digest(b)
-
-
-when isMainModule:
-  let hash1 = secureHash("a93tgj0p34jagp9[agjp98ajrhp9aej]")
-  doAssert hash1 == hash1
-  doAssert parseSecureHash($hash1) == hash1
-=======
-include sha1
->>>>>>> 4f9ae616
+include sha1